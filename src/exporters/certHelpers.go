--- conflicted
+++ resolved
@@ -17,62 +17,35 @@
 	cn                  string
 }
 
-<<<<<<< HEAD
-func secondsToExpiryFromCertAsFile(file string, includeFullCertChain bool) ([]certMetric, error) {
-=======
 func secondsToExpiryFromCertAsFile(file string) ([]certMetric, error) {
->>>>>>> 83a9bc70
 	certBytes, err := ioutil.ReadFile(file)
 	if err != nil {
 		return []certMetric{}, err
 	}
 
-	return secondsToExpiryFromCertAsBytes(certBytes, includeFullCertChain)
+	return secondsToExpiryFromCertAsBytes(certBytes)
 }
 
-<<<<<<< HEAD
-func secondsToExpiryFromCertAsBase64String(s string, includeFullCertChain bool) ([]certMetric, error) {
-=======
 func secondsToExpiryFromCertAsBase64String(s string) ([]certMetric, error) {
->>>>>>> 83a9bc70
 	certBytes, err := base64.StdEncoding.DecodeString(s)
 	if err != nil {
 		return []certMetric{}, err
 	}
 
-	return secondsToExpiryFromCertAsBytes(certBytes, includeFullCertChain)
+	return secondsToExpiryFromCertAsBytes(certBytes)
 }
 
-<<<<<<< HEAD
-func secondsToExpiryFromCertAsBytes(certBytes []byte, includeFullCertChain bool) ([]certMetric, error) {
-	var metrics []certMetric
-	var blocks []*pem.Block
-
-=======
 func secondsToExpiryFromCertAsBytes(certBytes []byte) ([]certMetric, error) {
 	var metrics []certMetric
 	var blocks []*pem.Block
 
 	// Export the first certificates in the certificate chain
->>>>>>> 83a9bc70
 	block, rest := pem.Decode(certBytes)
 	if block == nil {
 		return metrics, fmt.Errorf("Failed to parse as a pem")
 	}
 	blocks = append(blocks, block)
 
-<<<<<<< HEAD
-	// If the include-full-cert-chain flag is used, the rest of the bytes in the file will also be processed
-	if includeFullCertChain {
-		for len(rest) != 0 {
-			block, rest = pem.Decode(rest)
-			if block == nil {
-				return metrics, fmt.Errorf("Failed to parse intermediate as a pem")
-			}
-			if block.Type == "CERTIFICATE" {
-				blocks = append(blocks, block)
-			}
-=======
 	// Export the remaining certificates in the certificate chain
 	for len(rest) != 0 {
 		block, rest = pem.Decode(rest)
@@ -81,7 +54,6 @@
 		}
 		if block.Type == "CERTIFICATE" {
 			blocks = append(blocks, block)
->>>>>>> 83a9bc70
 		}
 	}
 
